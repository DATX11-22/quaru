//! The `register` module provides quantum register functionality.

use crate::{
<<<<<<< HEAD
    math::{self, c64, kronecker_identity},
    operation::{Operation, QuantumOperation},
=======
    math::{self, c64},
    operation::{Operation, QuantumCircuit, QuantumOperation},
>>>>>>> 8eb4969d
};
use ndarray::{array, linalg, Array1, Array2};
use rand::prelude::*;
/// Errors which can occur when an operation is applied on the register.
#[derive(Debug, PartialEq, Eq)]
pub enum OperationError {
    /// Occurs when target is out of range or duplicate targets are given.
    InvalidTarget(usize),
    /// Occurs when an operation with invalid dimensions is given.
    InvalidDimensions(usize, usize),
    /// Occurs when an operation with an invalid arity is given.
    InvalidArity(usize),
    /// Occurs when a qubit is considered incorrect.
    InvalidQubit(usize),
}

/// A quantum register containing N qubits.
#[derive(Clone, Debug)]
pub struct Register {
    /// Represents the state of the quantum register as a vector with 2^N complex elements.
    ///
    /// The state is a linear combination of the basis vectors:
    /// |0..00>, |0..01>, |0..10>, ..., |1..11> (written in Dirac notation) which corresponds to the vectors:
    /// [1, 0, 0, ...]<sup>T</sup>, [0, 1, 0, ...]<sup>T</sup>, [0, 0, 1, ...]<sup>T</sup>, ..., [0, 0, ...., 0, 1]<sup>T</sup>
    ///
    /// In other words: state = a*|0..00> + b*|0..01> + c * |0..10> + ...
    ///
    /// The state vector is [a, b, c, ...]<sup>T</sup>, where |state_i|<sup>2</sup> represents the probability
    /// that the system will collapse into the state described by the ith basis vector.
    pub state: Array2<math::c64>, // Should not be pub (it is pub now for testing purpouses)
    size: usize,
}

impl Register {
    /// Creates a new state with an array of booleans with size N
    pub fn new(input_bits: &[bool]) -> Self {
        // Complex 1 by 1 identity matrix
        let base_state = array![[math::c64::new(1.0, 0.0)]];

        // Creates state by translating bool to qubit
        // then uses qubits in tesnor product to create state
        let state_matrix = input_bits
            .iter()
            .map(math::to_qbit_vector)
            .fold(base_state, |a, b| linalg::kron(&b, &a));

        Self {
            state: state_matrix,
            size: input_bits.len(),
        }
    }

    pub fn from_int(n: usize, k: usize) -> Self {
        Self {
            state: math::int_to_state(k, 1 << n),
            size: n,
        }
    }

    /// Creates a new state with a list of 2 dimensional arrays
    /// of complex numbers.
    ///
    /// Input qubits as [array![[Complex::new(1.0, 0.0)], array![Complex::new(0.0, 0.0)]]]
    /// Two qubits looks like this: [array![[Complex::new(1.0, 0.0)], [Complex::new(0.0, 0.0)]],
    ///                              array![[Complex::new(0.0, 0.0)], [Complex::new(1.0, 0.0)]]]
    ///
    /// **Panics** if 2 dimensional array doesn't contain 2 elements
    /// or if their probability doesn't add to 1
    pub fn from_qubits(input_bits: &[Array2<math::c64>]) -> Self {
        Self::try_from_qubits(input_bits).expect("Incorrect input qubits")
    }

    /// Tries to create a new state from list of qubits
    /// Returns a Result which is either a register or an
    /// error if input was not correct qubits
    pub fn try_from_qubits(input_bits: &[Array2<math::c64>]) -> Result<Self, OperationError> {
        //check if input is correct
        let res = input_bits.iter().map(Self::is_qubit);
        //check if everything was correct otherwise panic
        for (i, bool) in res.enumerate() {
            if !bool {
                return Err(OperationError::InvalidQubit(i));
            }
        }

        let base_state = array![[math::c64::new(1.0, 0.0)]];

        //create state
        let state_matrix = input_bits
            .iter()
            .fold(base_state, |a, b| linalg::kron(b, &a));

        Ok(Self {
            state: state_matrix,
            size: input_bits.len(),
        })
    }

    /// Checks if input qubit has total probability 1
    /// Outputs true if total probability is one and
    /// false if total probability is not one
    fn is_one(qubit: &Array2<math::c64>) -> bool {
        let mut total_prob = -1.0;
        //Create total prob by squaring individual values
        for values in qubit {
            total_prob += values.norm_sqr();
        }
        //Chech if total prob is 1
        total_prob.abs() < 0.000001
    }

    /// Checks that input qubit is correct
    /// Outputs false if the length of input is not 2
    /// otherwise outputs return value of is_one
    fn is_qubit(qubit: &Array2<c64>) -> bool {
        if qubit.len() == 2 {
            Self::is_one(qubit)
        } else {
            false
        }
    }

    /// Applys a quantum operation to the current state
    ///
    /// Input a state and an operation. Outputs the new state
    ///
    /// **Panics** if the operation is invalid or contains target bits
    /// outside of the valid range [0, N)
    pub fn apply(&mut self, op: &Operation) -> &mut Self {
        // self.try_apply(op).expect("Coult not apply operation")
        self.try_apply_fast(op).expect("Could not apply operation")
    }

    /// Tries to apply a quantum operation to the current state using fast Shrödinger simulation
    pub fn try_apply_fast(&mut self, op: &Operation) -> Result<&mut Self, OperationError> {
        let expected_size = op.targets().len();
        let (rows, cols) = (op.matrix().shape()[0], op.matrix().shape()[1]);
        if (rows, cols) == (expected_size, expected_size) {
            return Err(OperationError::InvalidDimensions(rows, cols));
        }
        if let Some(dup_target) = get_duplicate(&op.targets()) {
            return Err(OperationError::InvalidTarget(dup_target));
        }
        for target in op.targets() {
            if target >= self.size() {
                return Err(OperationError::InvalidTarget(target));
            }
        }

        let mut new_state = self.state.clone();
        let indecies =
            (0..1 << self.size()).filter(|x| op.targets().iter().all(|&y| (x >> y) & 1 == 0));
        //this loop should be possible to parallelize
        //loop over every index where the target bits are 0
        for index in indecies {
            //All targets bitpositions are 0
            //Find all permutations where the target bits are changed but all other bits are the same
            let mut permutations = Vec::new();
            //Loop over the number of possible permutations of the target bits
            for i in 0..1 << op.arity() {
                //set the base permutation to the current index
                let mut permutation = index;
                for (j, &target) in op.targets().iter().enumerate() {
                    //For each target bit, we need to check if the jth bit of i is 1
                    //if the jth bit of i is 1, then we need to flip the jth bit of the target
                    if (i >> j) & 1 == 1 {
                        permutation |= 1 << target;
                    }
                }
                permutations.push(permutation);
            }
            //create the array containing the values of the affected qubits
            let mut arr: Array1<c64> = Array1::zeros(1 << op.arity() as usize);
            for (i, &p) in permutations.iter().enumerate() {
                arr[i] = self.state[[(p) as usize, 0]];
            }
            //apply the operation to the affected qubits
            let res = op.matrix().dot(&arr);
            //set the new values of the affected qubits
            for (i, &p) in permutations.iter().enumerate() {
                new_state[[p as usize, 0]] = res[i];
            }
        }
        self.state = new_state;
        Ok(self)
    }

    pub fn try_apply(&mut self, op: &Operation) -> Result<&mut Self, OperationError> {
        // Check operation validity
        let expected_size = op.targets().len();
        let (rows, cols) = (op.matrix().shape()[0], op.matrix().shape()[1]);
        if (rows, cols) == (expected_size, expected_size) {
            return Err(OperationError::InvalidDimensions(rows, cols));
        }
        if let Some(dup_target) = get_duplicate(&op.targets()) {
            return Err(OperationError::InvalidTarget(dup_target));
        }
        for target in op.targets() {
            if target >= self.size() {
                return Err(OperationError::InvalidTarget(target));
            }
        }

        // Permutation indicating new order of qubits
        // Ex, perm[0]=3 means the qubit at idx 3 will be moved to idx 0
        let mut perm = op.targets();
        for i in 0..self.size {
            if !perm.contains(&i) {
                perm.push(i);
            }
        }

        // Create a copy of state and permute the qubits according to perm
        // Cloning here is not really necessary, all elements will be overwritten
        let mut permuted_state = self.state.clone();
        // Loop through and set each element in permuted_state
        for i in 0..permuted_state.len() {
            // Calculate the index j so that self.state[j] corresponds to permuted_state[i]
            // This is done by moving each bit in the number i according to perm
            let mut j: usize = 0;
            for (k, v) in perm.iter().enumerate().take(self.size) {
                // Copy the kth bit in i to the perm[k]th bit in j
                j |= ((i >> k) & 1) << v;
            }

            permuted_state[(i, 0)] = self.state[(j, 0)];
        }

        // Tensor product of operation matrix and identity
        //let matrix = linalg::kron(&Array2::eye(1 << (self.size - op.arity())), &op.matrix());
        let matrix = kronecker_identity(1 << (self.size - op.arity()), &op.matrix());

        // Calculate new state
        permuted_state = matrix.dot(&permuted_state);

        // Permute back, similar to above but backwards (perm[k] -> k instead of the other way around)
        for i in 0..permuted_state.len() {
            let mut j: usize = 0;
            for (k, v) in perm.iter().enumerate().take(self.size) {
                j |= ((i >> v) & 1) << k;
            }
            self.state[(i, 0)] = permuted_state[(j, 0)];
        }

        Ok(self)
    }

    /// Apply a unary operation on all qubits.
    /// Returns a mutable reference to self.
    ///
    /// Input a unary operation.
    ///
    /// ***Panics*** if the arity of the operation is not 1.
    /// I.e. if the operation is not unary.
    pub fn apply_all(&mut self, operation: &Operation) -> &mut Self {
        self.try_apply_all(operation)
            .expect("Could not apply operation")
    }

    /// Tries to apply a unary operation on all qubits.
    /// Returns a Result with either a mutable reference to self or an error
    /// if the operation given is not unary.
    pub fn try_apply_all(&mut self, operation: &Operation) -> Result<&mut Self, OperationError> {
        // Return immediately if arity is not unary
        if operation.arity() != 1 {
            return Err(OperationError::InvalidArity(operation.arity()));
        }

        let matrix = (0..self.size).fold(array![[math::c64::new(1.0, 0.0)]], |acc, _| {
            linalg::kron(&acc, &operation.matrix())
        });

        // We dont need to do any swapping or target matching since the dimensions should always match if we
        // kron a unary operation reg.size() times.
        self.state = matrix.dot(&self.state);
        Ok(self)
    }

    /// Measure a quantum bit in the register and returns its measured value.
    ///
    /// Performing this measurement collapses the target qbit to either a one or a zero, and therefore
    /// modifies the state.
    ///
    /// The target bit specifies the bit which should be measured and should be in the range [0, N - 1].
    ///
    /// **Panics** if the supplied target is not less than the number of qubits in the register.
    pub fn measure(&mut self, target: usize) -> bool {
        self.try_measure(target).expect("Could not measure bit")
    }

    /// Same as measure, except it returns an error instead of panicing when given
    /// invalid arguments
    pub fn try_measure(&mut self, target: usize) -> Result<bool, OperationError> {
        // Validate arguments
        if target >= self.size() {
            return Err(OperationError::InvalidTarget(target));
        }

        let mut prob_1 = 0.0; // The probability of collapsing into a state where the target bit = 1
        let mut prob_0 = 0.0; // The probability of collapsing into a state where the target bit = 0

        for (i, s) in self.state.iter().enumerate() {
            // The probability of collapsing into state i
            let prob = s.norm_sqr();
            // If the target bit is set in state i, add its probability to prob_1 or prob_0 accordingly
            if ((i >> target) & 1) == 1 {
                prob_1 += prob;
            } else {
                prob_0 += prob;
            }
        }

        let mut rng = rand::thread_rng();
        let x: f64 = rng.gen();

        // The result of measuring the bit
        let res = x > prob_0;

        let total_prob = if res { prob_1 } else { prob_0 };
        for (i, s) in self.state.iter_mut().enumerate() {
            if ((i >> target) & 1) != res as usize {
                // In state i the target bit != the result of measuring that bit.
                // The probability of reaching this state is therefore 0.
                *s = math::c64::new(0.0, 0.0);
            } else {
                // Because we have set some probabilities to 0 the state vector no longer
                // upholds the criteria that the probabilities sum to 1. So we have to normalize it.
                // Before normalization (state = X): sum(|x_i|^2) = total_prob
                // After normalization  (state = Y):  sum(|y_i|^2) = 1 = total_prob / total_prob
                // => sum((|x_i|^2) / total_prob) = sum(|y_i|^2)
                // => sum(|x_i/sqrt(total_prob)|^2) = sum(|y_i|^2)
                // => x_i/sqrt(total_prob) = y_i
                *s /= total_prob.sqrt();
            }
        }

        Ok(res)
    }

    /// Applies a circuit to the register and returns the results of the measurements
    pub fn apply_circuit(&mut self, circuit: &mut QuantumCircuit) -> Vec<(usize, bool)> {
        for op in circuit.get_operations() {
            self.apply(
                &Operation::new(op.matrix(), op.targets()).expect("Could not create operation"),
            );
        }
        let mut measures: Vec<(usize, bool)> = Vec::new();
        if circuit.get_measurement_targets().len() > 0 {
            measures = self.measure_circuit(circuit);
        }
        for c_op in circuit.get_conditional_operations() {
            let apply = c_op
                .1
                .iter()
                .all(|(target, value)| measures.contains(&(*target, *value)));

            if apply {
                let op = &c_op.0;
                self.apply(
                    &Operation::new(op.matrix(), op.targets()).expect("Could not create operation"),
                );
            }
        }
        measures
    }
    /// Measures the qubits in the circuit and returns the results
    pub fn measure_circuit(&mut self, circuit: &mut QuantumCircuit) -> Vec<(usize, bool)> {
        let mut res = Vec::new();
        for target in circuit.get_measurement_targets() {
            res.push((*target, self.measure(*target)));
        }
        res
    }
    /// Prints the probability in percent of falling into different states
    pub fn print_probabilities(&self) {
        let n = self.size;
        for (i, s) in self.state.iter().enumerate() {
            println!("{:0n$b}: {}%", i, s.norm_sqr() * 100.0);
        }
    }
    /// Prints the probability in percent of falling into different states where the probability is not zero
    pub fn print_nonzero_probabilities(&self) {
        let n = self.size;
        for (i, s) in self.state.iter().enumerate() {
            if s.norm_sqr() > 0.0 {
                println!("{:0n$b}: {}%", i, s.norm_sqr() * 100.0);
            }
        }
    }

    /// Prints the state vector in binary representation.
    pub fn print_state(&self) {
        let n = self.size;
        for (i, s) in self.state.iter().enumerate() {
            println!("{i:0n$b}: {s}");
        }
    }

    /// Returns the number of qubits in the Register
    pub fn size(&self) -> usize {
        self.size
    }
}

impl PartialEq for Register {
    fn eq(&self, other: &Self) -> bool {
        (&self.state - &other.state).iter().all(|e| e.norm() < 1e-8)
    }
}

// Should probably be moved somewhere else
/// Returns a value which exists multiple times in the input vector, or None
/// if no such element exists
fn get_duplicate<T: Ord + Copy + Clone>(vec: &[T]) -> Option<T> {
    let mut vec_cpy = vec.to_vec();
    vec_cpy.sort_unstable();

    for i in 1..vec_cpy.len() {
        if vec_cpy[i] == vec_cpy[i - 1] {
            return Some(vec_cpy[i]);
        }
    }

    None
}

#[cfg(test)]
mod tests {
    use crate::{operation, register::OperationError};

    use super::Register;

    #[test]
    fn invalid_target_returns_error() {
        let mut register = Register::new(&[false, false]);
        let res1 = register.try_apply(&operation::cnot(1, 2)).unwrap_err(); // 2 is out of of bounds -> Error
        let _ = register.try_apply(&operation::cnot(1, 1)).unwrap_err(); // 1 == 1 -> Error
        let _ = register.try_apply(&operation::cnot(0, 1)).unwrap(); // Valid targets -> No error

        assert_eq!(res1, OperationError::InvalidTarget(2));
    }
}<|MERGE_RESOLUTION|>--- conflicted
+++ resolved
@@ -1,13 +1,8 @@
 //! The `register` module provides quantum register functionality.
 
 use crate::{
-<<<<<<< HEAD
     math::{self, c64, kronecker_identity},
-    operation::{Operation, QuantumOperation},
-=======
-    math::{self, c64},
     operation::{Operation, QuantumCircuit, QuantumOperation},
->>>>>>> 8eb4969d
 };
 use ndarray::{array, linalg, Array1, Array2};
 use rand::prelude::*;
