//! The `register` module provides quantum register functionality.
use crate::{
    math,
    operation::{Operation, OperationTrait},
};
use ndarray::{array, linalg, Array2};
use rand::prelude::*;

/// Errors which can occur when an operation is applied on the register.
#[derive(Debug, PartialEq, Eq)]
pub enum OperationError {
    /// Occurs when target is out of range or duplicate targets are given.
    InvalidTarget(usize),
    /// Occurs when an operation with invalid dimensions is given.
    InvalidDimensions(usize, usize),
    /// Occurs when an operation with an invalid arity is given.
    InvalidArity(usize),
    NoTargets,
    InvalidQubit(usize),
}

/// A quantum register containing N qubits.
#[derive(Clone, Debug)]
pub struct Register {
    /// Represents the state of the quantum register as a vector with 2^N complex elements.
    ///
    /// The state is a linear combination of the basis vectors:
    /// |0..00>, |0..01>, |0..10>, ..., |1..11> (written in Dirac notation) which corresponds to the vectors:
    /// [1, 0, 0, ...]<sup>T</sup>, [0, 1, 0, ...]<sup>T</sup>, [0, 0, 1, ...]<sup>T</sup>, ..., [0, 0, ...., 0, 1]<sup>T</sup>
    ///
    /// In other words: state = a*|0..00> + b*|0..01> + c * |0..10> + ...
    ///
    /// The state vector is [a, b, c, ...]<sup>T</sup>, where |state_i|<sup>2</sup> represents the probability
    /// that the system will collapse into the state described by the ith basis vector.
    pub state: Array2<math::c64>, // Should not be pub (it is pub now for testing purpouses)
    size: usize,
}

impl Register {
    /// Creates a new state with an array of booleans with size N
    pub fn new(input_bits: &[bool]) -> Self {
        // Complex 1 by 1 identity matrix
        let base_state = array![[math::new_complex(1.0, 0.0)]];

        // Creates state by translating bool to qubit
        // then uses qubits in tesnor product to create state
        let state_matrix = input_bits
            .iter()
            .map(math::to_qbit_vector)
            .fold(base_state, |a, b| linalg::kron(&b, &a));

        Self {
            state: state_matrix,
            size: input_bits.len(),
        }
    }

    pub fn from_int(n: usize, k: usize) -> Self {
        Self {
            state: math::int_to_state(k, 1 << n),
            size: n,
        }
    }

    /// Creates a new state with a list of 2 dimensional arrays
    /// of complex numbers.
    ///
    /// Input qubits as [array![[Complex::new(1.0, 0.0)], array![Complex::new(0.0, 0.0)]]]
    /// Two qubits looks like this: [array![[Complex::new(1.0, 0.0)], [Complex::new(0.0, 0.0)]],
    ///                              array![[Complex::new(0.0, 0.0)], [Complex::new(1.0, 0.0)]]]
    ///
    /// **Panics** if 2 dimensional array doesn't contain 2 elements
    /// or if their probability doesn't add to 1
    pub fn new_qubits(input_bits: &[Array2<math::c64>]) -> Self {
        Self::try_new_qubits(input_bits).expect("Incorrect input qubits")
    }

    /// Tries to create a new state from list of qubits
    /// Returns a Result which is either a register or an
    /// error if input was not correct qubits
    pub fn try_new_qubits(input_bits: &[Array2<math::c64>]) -> Result<Self, OperationError> {
        //check if input is correct
        let res = input_bits.iter().map(Self::is_qubit);
        //check if everything was correct otherwise panic
        for (i, bool) in res.enumerate() {
            if !bool {
                return Err(OperationError::InvalidQubit(i));
            }
        }

<<<<<<< HEAD
        let base_state = array![[Complex::new(1.0, 0.0)]];
=======
        let base_state = array![[math::new_complex(1.0, 0.0)]];
>>>>>>> 02eb6173

        //create state
        let state_matrix = input_bits
            .iter()
            .fold(base_state, |a, b| linalg::kron(b, &a));

        Ok(Self {
            state: state_matrix,
            size: input_bits.len(),
        })
    }

    /// Checks if input qubit has total probability 1
    /// Outputs true if total probability is one and
    /// false if total probability is not one
    pub fn is_one(qubit: &Array2<math::c64>) -> bool {
        let mut total_prob = -1.0;
        //Create total prob by squaring individual values
        for values in qubit {
            total_prob += values.norm_sqr();
        }
        //Chech if total prob is 1
        total_prob.abs() < 0.000001 
    }

    /// Checks that input qubit is correct
    /// Outputs false if the length of input is not 2
    /// otherwise outputs return value of is_one
<<<<<<< HEAD
    pub fn is_qubit(qubit: &Array2<Complex<f64>>) -> bool {
        if qubit.len() == 2 {
            Self::is_one(qubit)
        } else {
            false
        }
=======
    pub fn is_qubit(qubit: &Array2<math::c64>) -> bool {
        if qubit.len() == 2 {
            return Self::is_one(qubit);
        }
        return false;
>>>>>>> 02eb6173
    }

    /// Applys a quantum operation to the current state
    ///
    /// Input a state and an operation. Outputs the new state
    ///
    /// **Panics** if the operation is invalid or contains target bits
    /// outside of the valid range [0, N)
    pub fn apply(&mut self, op: &Operation) -> &mut Self {
        self.try_apply(op).expect("Coult not apply operation")
    }

    pub fn try_apply(&mut self, op: &Operation) -> Result<&mut Self, OperationError> {
        // Check operation validity
        let expected_size = op.targets().len();
        let (rows, cols) = (op.matrix().shape()[0], op.matrix().shape()[1]);
        if (rows, cols) == (expected_size, expected_size) {
            return Err(OperationError::InvalidDimensions(rows, cols));
        }
        if let Some(dup_target) = get_duplicate(&op.targets()) {
            return Err(OperationError::InvalidTarget(dup_target));
        }
        for target in op.targets() {
            if target >= self.size() {
                return Err(OperationError::InvalidTarget(target));
            }
        }

        // Permutation indicating new order of qubits
        // Ex, perm[0]=3 means the qubit at idx 3 will be moved to idx 0
        let mut perm = op.targets();
        for i in 0..self.size {
            if !perm.contains(&i) {
                perm.push(i);
            }
        }

        // Create a copy of state and permute the qubits according to perm
        // Cloning here is not really necessary, all elements will be overwritten
        let mut permuted_state = self.state.clone();
        // Loop through and set each element in permuted_state
        for i in 0..permuted_state.len() {
            // Calculate the index j so that self.state[j] corresponds to permuted_state[i]
            // This is done by moving each bit in the number i according to perm
            let mut j: usize = 0;
            for (k, v) in perm.iter().enumerate().take(self.size) {
                // Copy the kth bit in i to the perm[k]th bit in j
                j |= ((i >> k) & 1) << v;
            }

            permuted_state[(i, 0)] = self.state[(j, 0)];
        }

        // Tensor product of operation matrix and identity
        let matrix = linalg::kron(&Array2::eye(1 << (self.size - op.arity())), &op.matrix());

        // Calculate new state
        permuted_state = matrix.dot(&permuted_state);

        // Permute back, similar to above but backwards (perm[k] -> k instead of the other way around)
        for i in 0..permuted_state.len() {
            let mut j: usize = 0;
            for (k, v) in perm.iter().enumerate().take(self.size) {
                j |= ((i >> v) & 1) << k;
            }
            self.state[(i, 0)] = permuted_state[(j, 0)];
        }

        Ok(self)
    }

    /// Apply a unary operation on all qubits.
    /// Returns a mutable reference to self.
    ///
    /// Input a unary operation.
    ///
    /// ***Panics*** if the arity of the operation is not 1.
    /// I.e. if the operation is not unary.
    pub fn apply_all(&mut self, operation: &Operation) -> &mut Self {
        self.try_apply_all(operation)
            .expect("Could not apply operation")
    }

    /// Tries to apply a unary operation on all qubits.
    /// Returns a Result with either a mutable reference to self or an error
    /// if the operation given is not unary.
    pub fn try_apply_all(&mut self, operation: &Operation) -> Result<&mut Self, OperationError> {
        // Return immediately if arity is not unary
        if operation.arity() != 1 {
            return Err(OperationError::InvalidArity(operation.arity()));
        }

        let matrix = (0..self.size).fold(array![[math::new_complex(1.0, 0.0)]], |acc, _| {
            linalg::kron(&acc, &operation.matrix())
        });

        // We dont need to do any swapping or target matching since the dimensions should always match if we
        // kron a unary operation reg.size() times.
        self.state = matrix.dot(&self.state);
        Ok(self)
    }

    /// Measure a quantum bit in the register and returns its measured value.
    ///
    /// Performing this measurement collapses the target qbit to either a one or a zero, and therefore
    /// modifies the state.
    ///
    /// The target bit specifies the bit which should be measured and should be in the range [0, N - 1].
    ///
    /// **Panics** if the supplied target is not less than the number of qubits in the register.
    pub fn measure(&mut self, target: usize) -> bool {
        self.try_measure(target).expect("Could not measure bit")
    }

    /// Same as measure, except it returns an error instead of panicing when given
    /// invalid arguments
    pub fn try_measure(&mut self, target: usize) -> Result<bool, OperationError> {
        // Validate arguments
        if target >= self.size() {
            return Err(OperationError::InvalidTarget(target));
        }

        let mut prob_1 = 0.0; // The probability of collapsing into a state where the target bit = 1
        let mut prob_0 = 0.0; // The probability of collapsing into a state where the target bit = 0

        for (i, s) in self.state.iter().enumerate() {
            // The probability of collapsing into state i
            let prob = s.norm_sqr();
            // If the target bit is set in state i, add its probability to prob_1 or prob_0 accordingly
            if ((i >> target) & 1) == 1 {
                prob_1 += prob;
            } else {
                prob_0 += prob;
            }
        }

        let mut rng = rand::thread_rng();
        let x: f64 = rng.gen();

        // The result of measuring the bit
        let res = x > prob_0;

        let total_prob = if res { prob_1 } else { prob_0 };
        for (i, s) in self.state.iter_mut().enumerate() {
            if ((i >> target) & 1) != res as usize {
                // In state i the target bit != the result of measuring that bit.
                // The probability of reaching this state is therefore 0.
                *s = math::new_complex(0.0, 0.0);
            } else {
                // Because we have set some probabilities to 0 the state vector no longer
                // upholds the criteria that the probabilities sum to 1. So we have to normalize it.
                // Before normalization (state = X): sum(|x_i|^2) = total_prob
                // After normalization  (state = Y):  sum(|y_i|^2) = 1 = total_prob / total_prob
                // => sum((|x_i|^2) / total_prob) = sum(|y_i|^2)
                // => sum(|x_i/sqrt(total_prob)|^2) = sum(|y_i|^2)
                // => x_i/sqrt(total_prob) = y_i
                *s /= total_prob.sqrt();
            }
        }

        Ok(res)
    }

    /// Prints the probability in percent of falling into different states
    pub fn print_probabilities(&self) {
        let n = self.size;
        for (i, s) in self.state.iter().enumerate() {
            println!("{:0n$b}: {}%", i, s.norm_sqr() * 100.0);
        }
    }

    /// Prints the state vector in binary representation.
    pub fn print_state(&self) {
        let n = self.size;
        for (i, s) in self.state.iter().enumerate() {
            println!("{i:0n$b}: {s}");
        }
    }

    /// Returns the number of qubits in the Register
    pub fn size(&self) -> usize {
        self.size
    }
}

impl PartialEq for Register {
    fn eq(&self, other: &Self) -> bool {
        (&self.state - &other.state).iter().all(|e| e.norm() < 1e-8)
    }
}

// Should probably be moved somewhere else
/// Returns a value which exists multiple times in the input vector, or None
/// if no such element exists
fn get_duplicate<T: Ord + Copy + Clone>(vec: &[T]) -> Option<T> {
    let mut vec_cpy = vec.to_vec();
    vec_cpy.sort_unstable();

    for i in 1..vec_cpy.len() {
        if vec_cpy[i] == vec_cpy[i - 1] {
            return Some(vec_cpy[i]);
        }
    }

    None
}

#[cfg(test)]
mod tests {
    use crate::{operation, register::OperationError};

    use super::Register;

    #[test]
    fn invalid_target_returns_error() {
        let mut register = Register::new(&[false, false]);
        let res1 = register.try_apply(&operation::cnot(1, 2)).unwrap_err(); // 2 is out of of bounds -> Error
        let _ = register.try_apply(&operation::cnot(1, 1)).unwrap_err(); // 1 == 1 -> Error
        let _ = register.try_apply(&operation::cnot(0, 1)).unwrap(); // Valid targets -> No error

        assert_eq!(res1, OperationError::InvalidTarget(2));
    }
}<|MERGE_RESOLUTION|>--- conflicted
+++ resolved
@@ -1,6 +1,6 @@
 //! The `register` module provides quantum register functionality.
 use crate::{
-    math,
+    math::{self, c64},
     operation::{Operation, OperationTrait},
 };
 use ndarray::{array, linalg, Array2};
@@ -88,11 +88,7 @@
             }
         }
 
-<<<<<<< HEAD
-        let base_state = array![[Complex::new(1.0, 0.0)]];
-=======
         let base_state = array![[math::new_complex(1.0, 0.0)]];
->>>>>>> 02eb6173
 
         //create state
         let state_matrix = input_bits
@@ -121,20 +117,12 @@
     /// Checks that input qubit is correct
     /// Outputs false if the length of input is not 2
     /// otherwise outputs return value of is_one
-<<<<<<< HEAD
-    pub fn is_qubit(qubit: &Array2<Complex<f64>>) -> bool {
+    pub fn is_qubit(qubit: &Array2<c64>) -> bool {
         if qubit.len() == 2 {
             Self::is_one(qubit)
         } else {
             false
         }
-=======
-    pub fn is_qubit(qubit: &Array2<math::c64>) -> bool {
-        if qubit.len() == 2 {
-            return Self::is_one(qubit);
-        }
-        return false;
->>>>>>> 02eb6173
     }
 
     /// Applys a quantum operation to the current state
