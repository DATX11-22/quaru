--- conflicted
+++ resolved
@@ -1,4 +1,3 @@
-<<<<<<< HEAD
 //! The `operation` module provides quantum operation
 //! capabilities to a quantum register using matrix representations.
 //!
@@ -26,9 +25,7 @@
 //!
 //! let identity: Operation = identity(0);
 //! ```
-=======
 use crate::math::{c64, int_to_state, new_complex, real_arr_to_complex};
->>>>>>> 02eb6173
 use ndarray::{array, Array2};
 use std::{f64::consts, vec};
 
@@ -108,12 +105,10 @@
     }
 }
 
-<<<<<<< HEAD
 /// Returns the controlled NOT operation based on the given `control` qubit and
 /// `target` qubit.
 ///
 /// Flips the target qubit if and only if the control qubit is |1⟩.
-=======
 pub fn hadamard_transform(targets: Vec<usize>) -> Operation {
     let mut matrix = hadamard(targets[0]).matrix();
     let len = targets.len();
@@ -127,7 +122,6 @@
     }
 }
 
->>>>>>> 02eb6173
 pub fn cnot(control: usize, target: usize) -> Operation {
     Operation {
         matrix: real_arr_to_complex(array![
@@ -140,12 +134,6 @@
     }
 }
 
-<<<<<<< HEAD
-/// Returns the swap operation for the given target qubits.
-///
-/// Swaps two qubits in the register.
-pub fn swap(target_1: usize, target_2: usize) -> Operation {
-=======
 /// Quantum Fourier Transform
 pub fn qft(n: usize) -> Operation {
     let m = 1 << n;
@@ -208,8 +196,10 @@
     }
 }
 
-pub fn swap(target1: usize, target2: usize) -> Operation {
->>>>>>> 02eb6173
+/// Returns the swap operation for the given target qubits.
+///
+/// Swaps two qubits in the register.
+pub fn swap(target_1: usize, target_2: usize) -> Operation {
     Operation {
         matrix: real_arr_to_complex(array![
             [1.0, 0.0, 0.0, 0.0],
@@ -342,16 +332,9 @@
 
 #[cfg(test)]
 mod tests {
-<<<<<<< HEAD
-    use super::{cnx, OperationTrait};
     use ndarray::Array2;
-=======
-    use super::{toffoli, OperationTrait};
->>>>>>> 02eb6173
     use crate::math::c64;
-    use ndarray::Array2;
-
-    use super::{cnot, hadamard, identity, not, pauli_y, pauli_z, phase, qft, swap};
+    use super::{cnot, cnx, hadamard, identity, not, OperationTrait, pauli_y, pauli_z, phase, qft, swap};
 
     fn all_ops() -> Vec<Box<dyn OperationTrait>> {
         vec![
@@ -363,20 +346,12 @@
             Box::new(not(0)),
             Box::new(pauli_y(0)),
             Box::new(pauli_z(0)),
-<<<<<<< HEAD
             Box::new(cnx(&[0], 1)),
             Box::new(cnx(&[0, 1], 2)),
             Box::new(cnx(&[0, 1, 2], 3)),
             Box::new(cnx(&[0, 1, 2, 3], 4)),
             Box::new(cnx(&[0, 1, 2, 3, 4], 5)),
-=======
             Box::new(qft(5)),
-            Box::new(toffoli(&vec![0], 1)),
-            Box::new(toffoli(&vec![0, 1], 2)),
-            Box::new(toffoli(&vec![0, 1, 2], 3)),
-            Box::new(toffoli(&vec![0, 1, 2, 3], 4)),
-            Box::new(toffoli(&vec![0, 1, 2, 3, 4], 5)),
->>>>>>> 02eb6173
         ]
     }
 
