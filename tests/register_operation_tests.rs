extern crate proptest;

use std::ops::Range;

use proptest::prelude::*;
use proptest::sample::{select, Select};
use quant::operation::{self, Operation};
use quant::register::Register;

#[test]
// #[ignore = "Wait for feature confirmation"]
fn measure_on_zero_state_gives_false() {
    let mut register = Register::new(&[false]);
    let input = register.measure(0);
    let expected = false;

    assert_eq!(input, expected);
}

proptest!(
    #[test]
    fn test_not_on_arbitrary_qubit(i in 0..3) {
        let mut register = Register::new(&[false, false, false]);
        register.apply(&operation::not(i as usize));
        let input = register.measure(i as usize);
        let expected = true;
        assert_eq!(input, expected);
    }
    #[test]
    // #[ignore = "Indexing issue in register, is weird"]
    fn measure_four_qubits_gives_same_result(
        state in any::<bool>(),
        state2 in any::<bool>(),
        state3 in any::<bool>(),
        state4 in any::<bool>()
    ) {
        let mut register = Register::new(&[state, state2, state3, state4]);
        //                                  q0     q1       q2     q3
        let input = [
            register.measure(0),
            register.measure(1),
            register.measure(2),
            register.measure(3),
        ];
        let expected = [state, state2, state3, state4];
        assert_eq!(input, expected);
    }

    #[test]
    // #[ignore = "Indexing issue in register, is weird"]
    fn measure_eight_qubits_gives_same_result(
        state in any::<bool>(),
        state2 in any::<bool>(),
        state3 in any::<bool>(),
        state4 in any::<bool>(),
        state5 in any::<bool>(),
        state6 in any::<bool>(),
        state7 in any::<bool>(),
        state8 in any::<bool>()
    ) {
        let mut register = Register::new(&[state, state2, state3, state4, state5, state6, state7, state8]);
        let input = [
            register.measure(0),
            register.measure(1),
            register.measure(2),
            register.measure(3),
            register.measure(4),
            register.measure(5),
            register.measure(6),
            register.measure(7),
        ];
        let expected = [state, state2, state3, state4, state5, state6, state7, state8];
        assert_eq!(input, expected);
    }

    #[test]
    fn hadamard_hadamard_retains_original_state(i in 0..3) {
        let mut reg = Register::new(&[false,false,false]);
        let expected = reg.clone();

        let hadamard = operation::hadamard(i as usize);
        let input = reg.apply(&hadamard).apply(&hadamard);

        assert_eq!(*input, expected);
    }

    #[test]
    // #[ignore = "Indexing issue in register, is weird"]
    fn first_bell_state_measure_equal(i in 0..5 as usize) {
        let mut reg = Register::new(&[false; 6]);
<<<<<<< HEAD
        let hadamard = operation::hadamard(i);
        let cnot = operation::cnot(i + 1, i);
=======
        let hadamard = operation::hadamard(i+1);
        let cnot = operation::cnot(i, i + 1);
>>>>>>> ba835709

        // maximally entangle qubit i and i + 1
        reg.apply(&hadamard);
        reg.apply(&cnot);

        reg.print_probabilities();
        // this should measure index i and i+1
        assert_eq!(reg.measure(i), reg.measure(i+1));
    }

    #[test]
    fn arbitrary_unary_applied_twice_gives_equal(op in UnaryOperation::arbitrary_with(0..6)) {
        let mut reg = Register::new(&[false; 6]);
        let expected = reg.clone();

        reg.apply(&op.0);
        reg.apply(&op.0);

        assert_eq!(reg, expected);

    }

    #[test]
    fn arbitrary_binary_applied_twice_gives_equal(op in BinaryOperation::arbitrary_with(0..6)) {
        let mut reg = Register::new(&[false; 6]);
        let expected = reg.clone();

        reg.apply(&op.0);
        reg.apply(&op.0);

        assert_eq!(reg, expected);
    }

    #[test]
    fn swap_single_true_qubit(i in 0..5 as usize, j in 0..5 as usize){
        // qubit i is 1 and all other are 0
        // qubit i and j are swapped
        // qubit j should now be the only 1
        if i != j {
            let mut qubits = [false; 6];
            qubits[i] = true;
            let mut reg = Register::new(&qubits);
            let op = operation::swap(i, j);
            reg.apply(&op);

            for k in 0..5 {
                assert_eq!(reg.measure(k), k==j);
            }
        }
    }

);

#[derive(Debug, Clone)]
struct UnaryOperation(Operation);

impl Arbitrary for UnaryOperation {
    type Parameters = Range<usize>;
    type Strategy = Select<UnaryOperation>;
    fn arbitrary_with(args: Self::Parameters) -> Self::Strategy {
        let i = rand::thread_rng().gen_range(args);
        select(vec![
            UnaryOperation(operation::hadamard(i)),
            UnaryOperation(operation::not(i)),
            UnaryOperation(operation::identity(i)),
        ])
    }
}

#[derive(Debug, Clone)]
struct BinaryOperation(Operation);
impl Arbitrary for BinaryOperation {
    type Parameters = Range<usize>;
    type Strategy = Select<BinaryOperation>;
    fn arbitrary_with(args: Self::Parameters) -> Self::Strategy {
        let i = rand::thread_rng().gen_range(args.clone());
<<<<<<< HEAD
        let j = rand::thread_rng().gen_range(args);
=======
        let mut j = rand::thread_rng().gen_range(args.clone());
        while i == j {
            j = rand::thread_rng().gen_range(args.clone());
        }
>>>>>>> ba835709
        select(vec![
            BinaryOperation(operation::cnot(i, j)),
            BinaryOperation(operation::swap(i, j)),
        ])
    }
}<|MERGE_RESOLUTION|>--- conflicted
+++ resolved
@@ -88,13 +88,9 @@
     // #[ignore = "Indexing issue in register, is weird"]
     fn first_bell_state_measure_equal(i in 0..5 as usize) {
         let mut reg = Register::new(&[false; 6]);
-<<<<<<< HEAD
+
         let hadamard = operation::hadamard(i);
         let cnot = operation::cnot(i + 1, i);
-=======
-        let hadamard = operation::hadamard(i+1);
-        let cnot = operation::cnot(i, i + 1);
->>>>>>> ba835709
 
         // maximally entangle qubit i and i + 1
         reg.apply(&hadamard);
@@ -171,14 +167,12 @@
     type Strategy = Select<BinaryOperation>;
     fn arbitrary_with(args: Self::Parameters) -> Self::Strategy {
         let i = rand::thread_rng().gen_range(args.clone());
-<<<<<<< HEAD
-        let j = rand::thread_rng().gen_range(args);
-=======
+
         let mut j = rand::thread_rng().gen_range(args.clone());
         while i == j {
             j = rand::thread_rng().gen_range(args.clone());
         }
->>>>>>> ba835709
+
         select(vec![
             BinaryOperation(operation::cnot(i, j)),
             BinaryOperation(operation::swap(i, j)),
