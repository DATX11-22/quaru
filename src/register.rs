--- conflicted
+++ resolved
@@ -6,10 +6,7 @@
 use num::Complex;
 use rand::prelude::*;
 
-<<<<<<< HEAD
 /// A quantum register containing N qubits.
-=======
->>>>>>> e3084a46
 #[derive(Clone, Debug)]
 pub struct Register<const N: usize> {
     /// Represents the state of the quantum register as a vector with 2^N complex elements.
@@ -26,19 +23,13 @@
 }
 
 impl<const N: usize> Register<N> {
-<<<<<<< HEAD
     /// Creates a new state with an array of booleans with size N
-=======
->>>>>>> e3084a46
     pub fn new(input_bits: [bool; N]) -> Self {
         // Complex 1 by 1 identity matrix
         let base_state = array![[Complex::new(1.0, 0.0)]];
 
-<<<<<<< HEAD
         // Creates state by translating bool to qubit
         // then uses qubits in tesnor product to create state
-=======
->>>>>>> e3084a46
         let state_matrix = input_bits
             .iter()
             .map(math::to_qbit_vector)
@@ -48,33 +39,19 @@
             state: state_matrix,
         }
     }
-<<<<<<< HEAD
     /// Applys a quantum operation to the current state
     ///
     /// Input a state and an operation. Outputs the new state
     pub fn apply<const ARITY: usize>(&mut self, op: &Operation<ARITY>) -> &mut Self {
         // Gets the target bit
-=======
-
-    pub fn apply<'a, const ARITY: usize>(&mut self, op: &Operation<ARITY>) -> &mut Self {
->>>>>>> e3084a46
         let target = op.targets()[0];
         // Calculates the number of matrices in tensor product
         let num_matrices = N + 1 - op.targets().len();
 
-<<<<<<< HEAD
         // If index i is equal to target bit returns matrix representation of operation
         // otherwise returns 2 by 2 identity matrix
         let get_matrix = |i| { if i == target { return op.matrix(); }
             else { return operation::identity(0).matrix(); }
-=======
-        let get_matrix = |i| {
-            if i == target {
-                return op.matrix();
-            } else {
-                return operation::identity(0).matrix();
-            }
->>>>>>> e3084a46
         };
 
         // Complex 1 by 1 identity matrix
@@ -106,10 +83,7 @@
             // The probability of collapsing into state i
             let prob = s.norm_sqr();
 
-<<<<<<< HEAD
             // If the target bit is set in state i, add its probability to prob_1 or prob_0 accordingly
-=======
->>>>>>> e3084a46
             if ((i >> target) & 1) == 1 {
                 prob_1 += prob;
             } else {
@@ -124,17 +98,12 @@
         let res = x > prob_0;
 
         let total_prob = if res { prob_1 } else { prob_0 };
-<<<<<<< HEAD
-
-=======
->>>>>>> e3084a46
         for (i, s) in self.state.iter_mut().enumerate() {
             if ((i >> target) & 1) != res as usize {
                 // In state i the target bit != the result of measuring that bit.
                 // The probability of reaching this state is therefore 0.
                 *s = Complex::new(0.0, 0.0);
             } else {
-<<<<<<< HEAD
                 // Because we have set some probabilities to 0 the state vector no longer
                 // upholds the criteria that the probabilities sum to 1. So we have to normalize it.
                 // Before normalization (state = X): sum(|x_i|^2) = total_prob
@@ -142,9 +111,6 @@
                 // => sum((|x_i|^2) / total_prob) = sum(|y_i|^2)
                 // => sum(|x_i/sqrt(total_prob)|^2) = sum(|y_i|^2)
                 // => x_i/sqrt(total_prob) = y_i
-=======
-                // TODO: Prove this v
->>>>>>> e3084a46
                 *s /= total_prob.sqrt();
             }
         }
@@ -159,10 +125,6 @@
         }
     }
 }
-<<<<<<< HEAD
-=======
-
->>>>>>> e3084a46
 impl<const N: usize> PartialEq for Register<N> {
     fn eq(&self, other: &Self) -> bool {
         (&self.state - &other.state).iter().all(|e| e.norm() < 1e-8)
