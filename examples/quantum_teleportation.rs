--- conflicted
+++ resolved
@@ -30,7 +30,6 @@
 fn main() {
     let args = Args::parse();
     let q0 = array![[c64::new(args.a, args.b)], [c64::new(args.c, args.d)]];
-<<<<<<< HEAD
     let (is_equal, result) = if args.circuit {
         test_quantum_teleportation_cirquit(q0.clone())
     } else {
@@ -38,11 +37,7 @@
     };
     println!("Expected:\n{}\n", q0);
     println!("Got:\n{}\n", result);
-=======
-    let (is_equal, result) = test_quantum_teleportation(q0.clone());
-    println!("Expected:\n{q0}\n");
-    println!("Got:\n{result}\n");
->>>>>>> 3fdae201
+
     if is_equal {
         println!("Correct");
     } else {
