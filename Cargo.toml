--- conflicted
+++ resolved
@@ -6,13 +6,7 @@
 # See more keys and their definitions at https://doc.rust-lang.org/cargo/reference/manifest.html
 
 [dependencies]
-<<<<<<< HEAD
-
 ndarray = { version = "0.15.6"}
-
-=======
-ndarray = { version = "0.15.0"}
->>>>>>> 424eac44
 num = "0.4.0"
 rand = "0.8.5"
 gcd = "2.3.0"
@@ -29,10 +23,4 @@
 blas = ["ndarray/blas"]
 
 [dev-dependencies]
-<<<<<<< HEAD
-proptest = "1.1.0"
-=======
-proptest = "1.1.0"
-
-
->>>>>>> 424eac44
+proptest = "1.1.0"