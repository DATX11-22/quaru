[package]
name = "quaru"
version = "0.2.0"
edition = "2021"

# See more keys and their definitions at https://doc.rust-lang.org/cargo/reference/manifest.html

[dependencies]
ndarray = { version = "0.15.6"}
num = "0.4.0"
rand = "0.8.5"
gcd = "2.3.0"
stopwatch = "0.0.7"
colored = "2.0.0"
log = "0.4.17"
env_logger = "0.10.0"

inquire = "0.5.3"
clap = { version = "4.1.6", features = ["derive"] }
openqasm-parser = "1.0.0"

[features]
blas = ["ndarray/blas"]

[dev-dependencies]
proptest = "1.1.0"

[[example]]
<<<<<<< HEAD
name = "quantum_teleportation"
test = true

[[example]]
name = "superdense_coding"
=======
name = "grovers"
test = true

[[example]]
name = "shors"
test = true

[[example]]
name = "openqasm_example"
>>>>>>> f2e6f380
test = true<|MERGE_RESOLUTION|>--- conflicted
+++ resolved
@@ -26,13 +26,6 @@
 proptest = "1.1.0"
 
 [[example]]
-<<<<<<< HEAD
-name = "quantum_teleportation"
-test = true
-
-[[example]]
-name = "superdense_coding"
-=======
 name = "grovers"
 test = true
 
@@ -42,5 +35,12 @@
 
 [[example]]
 name = "openqasm_example"
->>>>>>> f2e6f380
+test = true
+
+[[example]]
+name = "quantum_teleportation"
+test = true
+
+[[example]]
+name = "superdense_coding"
 test = true