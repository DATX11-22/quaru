--- conflicted
+++ resolved
@@ -122,17 +122,6 @@
 
         assert_eq!(reg, expected);
     }
-<<<<<<< HEAD
-=======
-    #[test]
-    #[ignore = "Apply does not figure out how to swap bits"]
-    fn arbitrary_binary_applied_twice_gives_equal_after_swap_is_implemented(op in BinaryOperationAfterSwapIsImplemented::arbitrary_with(0..6)) {
-        let mut reg = Register::new(&[false; 6]);
-        let expected = reg.clone();
-
-        reg.apply(&op.0);
-        reg.apply(&op.0);
->>>>>>> 4c9b5e01
 
     #[test]
     fn swap_single_true_qubit(i in 0..5 as usize, j in 0..5 as usize){
@@ -176,13 +165,8 @@
     type Parameters = Range<usize>;
     type Strategy = Select<BinaryOperation>;
     fn arbitrary_with(args: Self::Parameters) -> Self::Strategy {
-<<<<<<< HEAD
-=======
-        let r = rand::thread_rng().gen_range(args.clone());
-        let (i, j) = match args.max().unwrap() == r {
-            true => (r, r - 1),
-            false => (r + 1, r),
-        };
+        let i = rand::thread_rng().gen_range(args.clone());
+        let j = rand::thread_rng().gen_range(args);
         select(vec![
             BinaryOperation(operation::cnot(i, j)),
             BinaryOperation(operation::swap(i, j)),
@@ -195,12 +179,11 @@
     type Parameters = Range<usize>;
     type Strategy = Select<BinaryOperationAfterSwapIsImplemented>;
     fn arbitrary_with(args: Self::Parameters) -> Self::Strategy {
->>>>>>> 4c9b5e01
         let i = rand::thread_rng().gen_range(args.clone());
         let j = rand::thread_rng().gen_range(args);
         select(vec![
-            BinaryOperation(operation::cnot(i, j)),
-            BinaryOperation(operation::swap(i, j)),
+            BinaryOperationAfterSwapIsImplemented(operation::cnot(i, j)),
+            BinaryOperationAfterSwapIsImplemented(operation::swap(i, j)),
         ])
     }
 }