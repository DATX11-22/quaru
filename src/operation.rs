use ndarray::{array, Array2};
<<<<<<< HEAD
use num::{Complex, complex::Complex64};
=======
>>>>>>> 2b3a0cdd
use std::{f64::consts, vec};

use crate::math::{real_arr_to_complex, c64, new_complex};

type C = Complex64;

// Naming?
pub trait OperationTrait {
    fn matrix(&self) -> Array2<c64>;
    fn targets(&self) -> Vec<usize>;
    fn arity(&self) -> usize;
}

/// A quantum computer operation represented by a matrix and targets.
///
/// - `matrix` corresponds to the quantum operator
/// - `targets` corresponds to the operator operands
///
/// # Note
/// In order for an operation to be considered valid, the matrix shape must be square
/// with length equal to the number of operands.
#[derive(Clone, Debug)]
pub struct Operation {
    matrix: Array2<c64>,
    targets: Vec<usize>,
}

impl Operation {
    /// Constructs an operation with the given matrix and targets.
    ///
    /// Returns an operation if `matrix` is square with sides equal to number of `targets`.
    ///
    /// Otherwise, returns `None`.
    pub fn new(matrix: Array2<c64>, targets: Vec<usize>) -> Option<Operation> {
        let shape = matrix.shape();
        let len = targets.len();

        if shape[0] != 2_usize.pow(len as u32) || shape[1] != 2_usize.pow(len as u32) {
            return None;
        }

        Some(Operation { matrix, targets })
    }
}

// TODO: Check if we can return references instead?
impl OperationTrait for Operation {
    fn matrix(&self) -> Array2<c64> {
        self.matrix.clone()
    }

    fn targets(&self) -> Vec<usize> {
        self.targets.to_vec()
    }

    fn arity(&self) -> usize {
        self.targets().len()
    }
}

pub fn identity(target: usize) -> Operation {
    Operation {
        matrix: real_arr_to_complex(array![[1.0, 0.0], [0.0, 1.0]]),
        targets: vec![target],
    }
}

pub fn hadamard(target: usize) -> Operation {
    Operation {
        matrix: real_arr_to_complex(consts::FRAC_1_SQRT_2 * array![[1.0, 1.0], [1.0, -1.0]]),
        targets: vec![target],
    }
}

pub fn cnot(control: usize, target: usize) -> Operation {
    Operation {
        matrix: real_arr_to_complex(array![
            [1.0, 0.0, 0.0, 0.0],
            [0.0, 1.0, 0.0, 0.0],
            [0.0, 0.0, 0.0, 1.0],
            [0.0, 0.0, 1.0, 0.0]
        ]),
        targets: vec![target, control],
    }
}

pub fn swap(target1: usize, target2: usize) -> Operation {
    Operation {
        matrix: real_arr_to_complex(array![
            [1.0, 0.0, 0.0, 0.0],
            [0.0, 0.0, 1.0, 0.0],
            [0.0, 1.0, 0.0, 0.0],
            [0.0, 0.0, 0.0, 1.0]
        ]),
        targets: vec![target1, target2],
    }
}

pub fn phase(target: usize) -> Operation {
    Operation {
        matrix: array![
            [new_complex(1.0, 0.0), new_complex(0.0, 0.0)],
            [new_complex(0.0, 0.0), new_complex(0.0, 1.0)]
        ],
        targets: vec![target],
    }
}

pub fn not(target: usize) -> Operation {
    Operation {
        matrix: real_arr_to_complex(array![[0.0, 1.0], [1.0, 0.0]]),
        targets: vec![target],
    }
}

pub fn pauli_y(target: usize) -> Operation {
    Operation {
        matrix: array![
            [new_complex(0.0, 0.0), new_complex(0.0, -1.0)],
            [new_complex(0.0, 1.0), new_complex(0.0, 0.0)]
        ],
        targets: vec![target],
    }
}

pub fn pauli_z(target: usize) -> Operation {
    Operation {
        matrix: real_arr_to_complex(array![[1.0, 0.0], [0.0, -1.0]]),
        targets: vec![target],
    }
}

pub fn toffoli(controls: &Vec<usize>, target: usize) -> Operation {
    let mut targets = vec![target];
    targets.append(&mut controls.clone());

    // Calculates the size of the matrix (2^n) where n is the number of target + control qubits
    let n: usize = 2_usize.pow(targets.len() as u32);

    // Creates an empty (2^n * 2^n) matrix and starts to fill it in as an identity matrix
    let mut matrix: Array2<f64> = Array2::<f64>::zeros((n, n));
    for i in 0..n - 2 {
        // Does not fill in the last two rows
        matrix.row_mut(i)[i] = 1.0;
    }

    // The last two rows are to be "swapped", finalizing the not part of the matrix
    matrix.row_mut(n - 1)[n - 2] = 1.0;
    matrix.row_mut(n - 2)[n - 1] = 1.0;

    Operation {
        matrix: real_arr_to_complex(matrix),
        targets,
    }
}

pub fn cz(controls: &Vec<usize>, target: usize) -> Operation {
    let mut targets = vec![target];
    targets.append(&mut controls.clone());

    let n: usize = 2_usize.pow(targets.len() as u32);

    let mut matrix: Array2<f64> = Array2::<f64>::zeros((n, n));
    for i in 0..n - 1 {
        matrix.row_mut(i)[i] = 1.0;
    }
    matrix.row_mut(n - 1)[n - 1] = -1.0;

    Operation {
        matrix: real_arr_to_complex(matrix),
        targets,
    }
}

pub fn u(theta: f64, phi: f64, lambda: f64, target: usize) -> Operation {
    let theta = C::from(theta);
    let phi = C::from(phi);
    let lambda = C::from(lambda);
    let i = C::i();
    Operation {
        matrix: array![
            [(-i * (phi+lambda) / 2.0).exp() * (theta / 2.0).cos(), -(-i * (phi-lambda) / 2.0).exp() * (theta / 2.0).sin()],
            [( i * (phi-lambda) / 2.0).exp() * (theta / 2.0).sin(),  ( i * (phi+lambda) / 2.0).exp() * (theta / 2.0).cos()],
        ],
        targets: vec![target],
    }
}

#[cfg(test)]
mod tests {
    use super::{toffoli, OperationTrait};
    use ndarray::Array2;
    use crate::math::c64;

    use super::{cnot, hadamard, identity, not, pauli_y, pauli_z, phase, swap};

    fn all_ops() -> Vec<Box<dyn OperationTrait>> {
        vec![
            Box::new(identity(0)),
            Box::new(hadamard(0)),
            Box::new(cnot(0, 1)),
            Box::new(swap(0, 1)),
            Box::new(phase(0)),
            Box::new(not(0)),
            Box::new(pauli_y(0)),
            Box::new(pauli_z(0)),
            Box::new(toffoli(&vec![0], 1)),
            Box::new(toffoli(&vec![0, 1], 2)),
            Box::new(toffoli(&vec![0, 1, 2], 3)),
            Box::new(toffoli(&vec![0, 1, 2, 3], 4)),
            Box::new(toffoli(&vec![0, 1, 2, 3, 4], 5)),
        ]
    }

    #[test]
    fn sz_matches() {
        for op in all_ops() {
            assert_eq!(op.matrix().dim().0, op.matrix().dim().1);
            assert_eq!(op.matrix().dim().0, 1 << op.arity())
        }
    }

    #[test]
    fn unitary() {
        // This also guarantees preservation of total probability
        for op in all_ops() {
            let conj_transpose = op.matrix().t().map(|e| e.conj());
            assert!(matrix_is_equal(
                op.matrix().dot(&conj_transpose),
                Array2::eye(op.matrix().dim().0),
                1e-8
            ))
        }
    }

    #[test]
    fn toffoli2_equals_cnot() {
        let toffoli_generated_cnot = toffoli(&vec![0], 1);
        assert!(matrix_is_equal(
            toffoli_generated_cnot.matrix(),
            cnot(0, 1).matrix(),
            1e-8
        ));
    }

    fn matrix_is_equal(a: Array2<c64>, b: Array2<c64>, tolerance: f64) -> bool {
        (a - b).iter().all(|e| e.norm() < tolerance)
    }
}<|MERGE_RESOLUTION|>--- conflicted
+++ resolved
@@ -1,13 +1,7 @@
 use ndarray::{array, Array2};
-<<<<<<< HEAD
 use num::{Complex, complex::Complex64};
-=======
->>>>>>> 2b3a0cdd
 use std::{f64::consts, vec};
-
 use crate::math::{real_arr_to_complex, c64, new_complex};
-
-type C = Complex64;
 
 // Naming?
 pub trait OperationTrait {
@@ -178,10 +172,10 @@
 }
 
 pub fn u(theta: f64, phi: f64, lambda: f64, target: usize) -> Operation {
-    let theta = C::from(theta);
-    let phi = C::from(phi);
-    let lambda = C::from(lambda);
-    let i = C::i();
+    let theta = Complex64::from(theta);
+    let phi = Complex64::from(phi);
+    let lambda = Complex64::from(lambda);
+    let i = Complex64::i();
     Operation {
         matrix: array![
             [(-i * (phi+lambda) / 2.0).exp() * (theta / 2.0).cos(), -(-i * (phi-lambda) / 2.0).exp() * (theta / 2.0).sin()],
