--- conflicted
+++ resolved
@@ -4,17 +4,12 @@
     math::{self, c64},
     operation::{Operation, QuantumCircuit, QuantumOperation},
 };
-<<<<<<< HEAD
 use af::dim4;
-use ndarray::{array, linalg, Array2};
+use ndarray::{array, linalg, Array1, Array2};
 use num::Zero;
 use rand::prelude::*;
 extern crate arrayfire as af;
 
-=======
-use ndarray::{array, linalg, Array1, Array2};
-use rand::prelude::*;
->>>>>>> 5f5707a2
 /// Errors which can occur when an operation is applied on the register.
 #[derive(Debug, PartialEq, Eq)]
 pub enum OperationError {
